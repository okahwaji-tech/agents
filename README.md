# agents
<<<<<<< HEAD
This is a repository for learning LLM and agentic workflows.

## Development Setup with uv

```bash
curl -Ls https://astral.sh/uv/install.sh | sh
uv venv .venv
source .venv/bin/activate
uv pip install -e .
```

Run automated checks and clean caches with Poe:

```bash
uv run poe check_all
uv run poe clean_cache
```

## Study Plan

| Week | Focus & Objectives | Key Resources | Hands-On Deliverable |
|------|-------------------|---------------|----------------------|
| **1** | Probability & basic statistics refresher | • Stanford **Stats 116** lectures<br>• *Mathematics for Data Science Mastery* (road-map PDF) | Notebook: word-frequency & basic corpus statistics |
| **2** | Linear algebra & calculus essentials | • MIT OCW **18.06** videos<br>• 3Blue1Brown *Essence of Linear Algebra* series | Jupyter cheatsheet of key tensor ops demonstrated with small matrices |
| **3** | PyTorch fundamentals (tensors, autograd) | • *PyTorch Ultimate 2024* course (road-map PDF)<br>• CS229 PyTorch labs<br>• Official PyTorch docs | Implement forward / backward passes for a tiny MLP |
| **4** | Optimisation & first model project | • fastai text tutorial<br>• Hugging Face Datasets (IMDb) | Sentiment classifier on IMDb, pushed to GitHub |
| **5** | Classic NLP: tokenisation & embeddings | • Stanford **CS224N** Lectures 1-3<br>• NLTK book ch. 2-3 | Train Word2Vec; visualise nearest-neighbour words |
| **6** | Sequence models: RNN/LSTM | • CS224N Lectures 4-5<br>• Colah’s LSTM blog<br>• PyTorch seq2seq tut. | Char-level LSTM text generator |
| **7** | Attention & Transformer mechanics | • CS224N attention lecture<br>• *The Illustrated Transformer*<br>• CMU Adv. NLP Transformer module | Implement scaled-dot-product attention from scratch |
| **8** | End-to-end mini-Transformer + fine-tune | • Hugging Face Transformers Course<br>• DistilGPT-2 fine-tune notebook | Fine-tune DistilGPT-2 on 1k custom prompts |
| **9** | LLM families & scaling laws survey | • Kaplan 2020 & Henighan 2024 scaling papers<br>• *Fine-Tuning Landscape 2025* (road-map PDF) | Slide deck comparing 5 popular model families |
| **10** | Data prep & fine-tune strategy | • HF *Datasets* docs<br>• Instruction-tuning papers (e.g. FLAN) | Curate 2 k instruction-response pairs for later LoRA run |
| **11** | LoRA theory & setup | • Original **LoRA** paper (Hu 2021)<br>• HF **PEFT** library docs<br>• TorchTune tutorials | Dry-run LoRA injection on LLaMA-2-7B (no training yet) |
| **12** | QLoRA fine-tune experiment | • **QLoRA** paper (Dettmers 2023)<br>• bitsandbytes 4-bit guide<br>• “Fine-tune LLaMA-2 with QLoRA” blog | Full QLoRA fine-tune → eval on held-out dev set |
| **13** | LangChain basics & PromptTemplates | • LangChain Quick-start docs<br>• Prompt Engineering Guide | Conversational chain with buffer memory |
| **14** | Agents & ReAct loop + custom tools | • ReAct paper (Yao 2022)<br>• “Definitive Guide to AI Agent Frameworks 2025” (road-map PDF)<br>• CrewAI / Semantic Kernel docs | Agent that answers *“cube root of year Google founded”* using search + calculator tools |
| **15** | Retrieval-Augmented Generation (RAG) | • LlamaIndex Getting Started<br>• Weaviate / Chroma docs<br>• HF RAG blog | PDF-QA bot with source citations |
| **16** | Long-term memory & evaluation | • LangChain Memory docs<br>• OpenAI Evals / HELM papers | v 0.9 “Knowledge Assistant” on Gradio with eval harness |
| **17** | RL foundations for RLHF | • Stanford **CS234** policy-gradient lectures<br>• Sutton & Barto Ch. 13 | REINFORCE on toy bandit task |
| **18** | Mini RLHF loop | • Hugging Face RLHF blog<br>• trlx library docs | 1-epoch SFT → reward model → PPO; show JSON-accuracy gain |
| **19** | Deployment & cost optimisation | • bitsandbytes quantisation guide<br>• DeepSpeed-Inference docs<br>• FastAPI quick-start | Latency & cost benchmark table for 8-bit vs 4-bit |
| **20** | Capstone scoping & data gathering | • Notion project template<br>• Example data APIs (arXiv, GitHub, MIMIC-III) | Detailed design doc & backlog for capstone |
| **21** | Capstone – core pipeline build | • LangChain + Gradio integration guide | Working end-to-end prototype |
| **22** | Capstone – refinement & extra tools | • OpenAI Function-Calling advanced guide<br>• LangSmith debugging | Add memory, second tool (e.g., web search) |
| **23** | Capstone – testing & docs | • LangChain eval module<br>• Markdown/README best-practices | Full test pass, polished README, demo video |
| **24** | Capstone – public release & reflection | • GitHub Pages / HF Spaces deploy how-to<br>• Medium blogging guides | Live demo link + blog post “6-month journey to my LLM agent” |
=======
This is a repository for learning LLM and agentic workflows


## Development Setup with uv

Install uv if it is not already available:
```bash
curl -LsSf https://astral.sh/uv/install.sh | sh
```

Install project dependencies:
```bash
uv pip install -r requirements.txt
```

Add a new package:
```bash
uv pip install <package>
```

Remove a package:
```bash
uv pip uninstall <package>
```

Run development checks:
```bash
ruff check .
ruff format .
mypy .
pytest
```
## Study Plan

| Week   | Focus & Objectives                       | Key Resources                                                                                                                  | Hands-On Deliverable                                                                    |
| ------ | ---------------------------------------- | ------------------------------------------------------------------------------------------------------------------------------ | --------------------------------------------------------------------------------------- |
| **1**  | Probability & basic statistics refresher | • Stanford **Stats 116** lectures<br>• *Mathematics for Data Science Mastery* (road-map PDF)                                   | Notebook: word-frequency & basic corpus statistics                                      |
| **2**  | Linear algebra & calculus essentials     | • MIT OCW **18.06** videos<br>• 3Blue1Brown *Essence of Linear Algebra* series                                                 | Jupyter cheatsheet of key tensor ops demonstrated with small matrices                   |
| **3**  | PyTorch fundamentals (tensors, autograd) | • *PyTorch Ultimate 2024* course (road-map PDF)<br>• CS229 PyTorch labs<br>• Official PyTorch docs                             | Implement forward / backward passes for a tiny MLP                                      |
| **4**  | Optimisation & first model project       | • fastai text tutorial<br>• Hugging Face Datasets (IMDb)                                                                       | Sentiment classifier on IMDb, pushed to GitHub                                          |
| **5**  | Classic NLP: tokenisation & embeddings   | • Stanford **CS224N** Lectures 1-3<br>• NLTK book ch. 2-3                                                                      | Train Word2Vec; visualise nearest-neighbour words                                       |
| **6**  | Sequence models: RNN/LSTM                | • CS224N Lectures 4-5<br>• Colah’s LSTM blog<br>• PyTorch seq2seq tut.                                                         | Char-level LSTM text generator                                                          |
| **7**  | Attention & Transformer mechanics        | • CS224N attention lecture<br>• *The Illustrated Transformer*<br>• CMU Adv. NLP Transformer module                             | Implement scaled-dot-product attention from scratch                                     |
| **8**  | End-to-end mini-Transformer + fine-tune  | • Hugging Face Transformers Course<br>• DistilGPT-2 fine-tune notebook                                                         | Fine-tune DistilGPT-2 on 1k custom prompts                                              |
| **9**  | LLM families & scaling laws survey       | • Kaplan 2020 & Henighan 2024 scaling papers<br>• *Fine-Tuning Landscape 2025* (road-map PDF)                                  | Slide deck comparing 5 popular model families                                           |
| **10** | Data prep & fine-tune strategy           | • HF *Datasets* docs<br>• Instruction-tuning papers (e.g. FLAN)                                                                | Curate 2 k instruction-response pairs for later LoRA run                                |
| **11** | LoRA theory & setup                      | • Original **LoRA** paper (Hu 2021)<br>• HF **PEFT** library docs<br>• TorchTune tutorials                                     | Dry-run LoRA injection on LLaMA-2-7B (no training yet)                                  |
| **12** | QLoRA fine-tune experiment               | • **QLoRA** paper (Dettmers 2023)<br>• bitsandbytes 4-bit guide<br>• “Fine-tune LLaMA-2 with QLoRA” blog                       | Full QLoRA fine-tune → eval on held-out dev set                                         |
| **13** | LangChain basics & PromptTemplates       | • LangChain Quick-start docs<br>• Prompt Engineering Guide                                                                     | Conversational chain with buffer memory                                                 |
| **14** | Agents & ReAct loop + custom tools       | • ReAct paper (Yao 2022)<br>• “Definitive Guide to AI Agent Frameworks 2025” (road-map PDF)<br>• CrewAI / Semantic Kernel docs | Agent that answers *“cube root of year Google founded”* using search + calculator tools |
| **15** | Retrieval-Augmented Generation (RAG)     | • LlamaIndex Getting Started<br>• Weaviate / Chroma docs<br>• HF RAG blog                                                      | PDF-QA bot with source citations                                                        |
| **16** | Long-term memory & evaluation            | • LangChain Memory docs<br>• OpenAI Evals / HELM papers                                                                        | v 0.9 “Knowledge Assistant” on Gradio with eval harness                                 |
| **17** | RL foundations for RLHF                  | • Stanford **CS234** policy-gradient lectures<br>• Sutton & Barto Ch. 13                                                       | REINFORCE on toy bandit task                                                            |
| **18** | Mini RLHF loop                           | • Hugging Face RLHF blog<br>• trlx library docs                                                                                | 1-epoch SFT → reward model → PPO; show JSON-accuracy gain                               |
| **19** | Deployment & cost optimisation           | • bitsandbytes quantisation guide<br>• DeepSpeed-Inference docs<br>• FastAPI quick-start                                       | Latency & cost benchmark table for 8-bit vs 4-bit                                       |
| **20** | Capstone scoping & data gathering        | • Notion project template<br>• Example data APIs (arXiv, GitHub, MIMIC-III)                                                    | Detailed design doc & backlog for capstone                                              |
| **21** | Capstone – core pipeline build           | • LangChain + Gradio integration guide                                                                                         | Working end-to-end prototype                                                            |
| **22** | Capstone – refinement & extra tools      | • OpenAI Function-Calling advanced guide<br>• LangSmith debugging                                                              | Add memory, second tool (e.g., web search)                                              |
| **23** | Capstone – testing & docs                | • LangChain eval module<br>• Markdown/README best-practices                                                                    | Full test pass, polished README, demo video                                             |
| **24** | Capstone – public release & reflection   | • GitHub Pages / HF Spaces deploy how-to<br>• Medium blogging guides                                                           | Live demo link + blog post “6-month journey to my LLM agent”                            |
>>>>>>> 91299aa3
<|MERGE_RESOLUTION|>--- conflicted
+++ resolved
@@ -1,5 +1,4 @@
 # agents
-<<<<<<< HEAD
 This is a repository for learning LLM and agentic workflows.
 
 ## Development Setup with uv
@@ -18,67 +17,7 @@
 uv run poe clean_cache
 ```
 
-## Study Plan
 
-| Week | Focus & Objectives | Key Resources | Hands-On Deliverable |
-|------|-------------------|---------------|----------------------|
-| **1** | Probability & basic statistics refresher | • Stanford **Stats 116** lectures<br>• *Mathematics for Data Science Mastery* (road-map PDF) | Notebook: word-frequency & basic corpus statistics |
-| **2** | Linear algebra & calculus essentials | • MIT OCW **18.06** videos<br>• 3Blue1Brown *Essence of Linear Algebra* series | Jupyter cheatsheet of key tensor ops demonstrated with small matrices |
-| **3** | PyTorch fundamentals (tensors, autograd) | • *PyTorch Ultimate 2024* course (road-map PDF)<br>• CS229 PyTorch labs<br>• Official PyTorch docs | Implement forward / backward passes for a tiny MLP |
-| **4** | Optimisation & first model project | • fastai text tutorial<br>• Hugging Face Datasets (IMDb) | Sentiment classifier on IMDb, pushed to GitHub |
-| **5** | Classic NLP: tokenisation & embeddings | • Stanford **CS224N** Lectures 1-3<br>• NLTK book ch. 2-3 | Train Word2Vec; visualise nearest-neighbour words |
-| **6** | Sequence models: RNN/LSTM | • CS224N Lectures 4-5<br>• Colah’s LSTM blog<br>• PyTorch seq2seq tut. | Char-level LSTM text generator |
-| **7** | Attention & Transformer mechanics | • CS224N attention lecture<br>• *The Illustrated Transformer*<br>• CMU Adv. NLP Transformer module | Implement scaled-dot-product attention from scratch |
-| **8** | End-to-end mini-Transformer + fine-tune | • Hugging Face Transformers Course<br>• DistilGPT-2 fine-tune notebook | Fine-tune DistilGPT-2 on 1k custom prompts |
-| **9** | LLM families & scaling laws survey | • Kaplan 2020 & Henighan 2024 scaling papers<br>• *Fine-Tuning Landscape 2025* (road-map PDF) | Slide deck comparing 5 popular model families |
-| **10** | Data prep & fine-tune strategy | • HF *Datasets* docs<br>• Instruction-tuning papers (e.g. FLAN) | Curate 2 k instruction-response pairs for later LoRA run |
-| **11** | LoRA theory & setup | • Original **LoRA** paper (Hu 2021)<br>• HF **PEFT** library docs<br>• TorchTune tutorials | Dry-run LoRA injection on LLaMA-2-7B (no training yet) |
-| **12** | QLoRA fine-tune experiment | • **QLoRA** paper (Dettmers 2023)<br>• bitsandbytes 4-bit guide<br>• “Fine-tune LLaMA-2 with QLoRA” blog | Full QLoRA fine-tune → eval on held-out dev set |
-| **13** | LangChain basics & PromptTemplates | • LangChain Quick-start docs<br>• Prompt Engineering Guide | Conversational chain with buffer memory |
-| **14** | Agents & ReAct loop + custom tools | • ReAct paper (Yao 2022)<br>• “Definitive Guide to AI Agent Frameworks 2025” (road-map PDF)<br>• CrewAI / Semantic Kernel docs | Agent that answers *“cube root of year Google founded”* using search + calculator tools |
-| **15** | Retrieval-Augmented Generation (RAG) | • LlamaIndex Getting Started<br>• Weaviate / Chroma docs<br>• HF RAG blog | PDF-QA bot with source citations |
-| **16** | Long-term memory & evaluation | • LangChain Memory docs<br>• OpenAI Evals / HELM papers | v 0.9 “Knowledge Assistant” on Gradio with eval harness |
-| **17** | RL foundations for RLHF | • Stanford **CS234** policy-gradient lectures<br>• Sutton & Barto Ch. 13 | REINFORCE on toy bandit task |
-| **18** | Mini RLHF loop | • Hugging Face RLHF blog<br>• trlx library docs | 1-epoch SFT → reward model → PPO; show JSON-accuracy gain |
-| **19** | Deployment & cost optimisation | • bitsandbytes quantisation guide<br>• DeepSpeed-Inference docs<br>• FastAPI quick-start | Latency & cost benchmark table for 8-bit vs 4-bit |
-| **20** | Capstone scoping & data gathering | • Notion project template<br>• Example data APIs (arXiv, GitHub, MIMIC-III) | Detailed design doc & backlog for capstone |
-| **21** | Capstone – core pipeline build | • LangChain + Gradio integration guide | Working end-to-end prototype |
-| **22** | Capstone – refinement & extra tools | • OpenAI Function-Calling advanced guide<br>• LangSmith debugging | Add memory, second tool (e.g., web search) |
-| **23** | Capstone – testing & docs | • LangChain eval module<br>• Markdown/README best-practices | Full test pass, polished README, demo video |
-| **24** | Capstone – public release & reflection | • GitHub Pages / HF Spaces deploy how-to<br>• Medium blogging guides | Live demo link + blog post “6-month journey to my LLM agent” |
-=======
-This is a repository for learning LLM and agentic workflows
-
-
-## Development Setup with uv
-
-Install uv if it is not already available:
-```bash
-curl -LsSf https://astral.sh/uv/install.sh | sh
-```
-
-Install project dependencies:
-```bash
-uv pip install -r requirements.txt
-```
-
-Add a new package:
-```bash
-uv pip install <package>
-```
-
-Remove a package:
-```bash
-uv pip uninstall <package>
-```
-
-Run development checks:
-```bash
-ruff check .
-ruff format .
-mypy .
-pytest
-```
 ## Study Plan
 
 | Week   | Focus & Objectives                       | Key Resources                                                                                                                  | Hands-On Deliverable                                                                    |
@@ -106,5 +45,4 @@
 | **21** | Capstone – core pipeline build           | • LangChain + Gradio integration guide                                                                                         | Working end-to-end prototype                                                            |
 | **22** | Capstone – refinement & extra tools      | • OpenAI Function-Calling advanced guide<br>• LangSmith debugging                                                              | Add memory, second tool (e.g., web search)                                              |
 | **23** | Capstone – testing & docs                | • LangChain eval module<br>• Markdown/README best-practices                                                                    | Full test pass, polished README, demo video                                             |
-| **24** | Capstone – public release & reflection   | • GitHub Pages / HF Spaces deploy how-to<br>• Medium blogging guides                                                           | Live demo link + blog post “6-month journey to my LLM agent”                            |
->>>>>>> 91299aa3
+| **24** | Capstone – public release & reflection   | • GitHub Pages / HF Spaces deploy how-to<br>• Medium blogging guides                                                           | Live demo link + blog post “6-month journey to my LLM agent”                            |